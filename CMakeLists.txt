--- conflicted
+++ resolved
@@ -94,13 +94,10 @@
     Sofa.Component.Mapping.NonLinear
     Sofa.GL
 )
-<<<<<<< HEAD
 
 if(Sofa.GL_FOUND)
     target_link_libraries(${PROJECT_NAME} Sofa.GL)
 endif()
-=======
->>>>>>> bc28522b
 
 if(SoftRobots_FOUND)
     target_link_libraries(${PROJECT_NAME} SoftRobots)
