--- conflicted
+++ resolved
@@ -23,32 +23,7 @@
     message("-- The highly recommended 'STLIB' plugin is missing. You can compile Cosserat but some of the provided python examples will not work. ")
 endif()
 
-<<<<<<< HEAD
-set(HEADER_FILES
-    src/initCosserat.h
-    src/mapping/BaseCosserat.h
-    src/mapping/BaseCosserat.inl
-    src/mapping/DiscreteCosseratMapping.h
-    src/mapping/DiscreteCosseratMapping.inl
-    src/mapping/DiscreteDynamicCosseratMapping.h
-    src/mapping/DiscreteDynamicCosseratMapping.inl
-    src/mapping/ProjectionEngine.h
-    src/mapping/ProjectionEngine.inl
-    src/mapping/DifferenceMultiMapping.h
-    src/mapping/DifferenceMultiMapping.inl
-    src/mapping/RigidDistanceMapping.h
-    src/mapping/RigidDistanceMapping.inl
-    src/forcefield/BeamHookeLawForceField.h
-    src/forcefield/BeamHookeLawForceField.inl
-    src/forcefield/CosseratInternalActuation.h
-    src/forcefield/CosseratInternalActuation.inl
-    src/constraint/CosseratSlidingConstraint.h
-    src/constraint/CosseratSlidingConstraint.inl    
-    src/mapping/LegendrePolynomialsMapping.h
-    src/mapping/LegendrePolynomialsMapping.inl
-=======
 set(SRC_ROOT_DIR src/${PROJECT_NAME})
->>>>>>> 05f47789
 
 set(HEADER_FILES
     ${SRC_ROOT_DIR}/config.h.in
@@ -66,8 +41,6 @@
     ${SRC_ROOT_DIR}/mapping/RigidDistanceMapping.inl
     ${SRC_ROOT_DIR}/forcefield/BeamHookeLawForceField.h
     ${SRC_ROOT_DIR}/forcefield/BeamHookeLawForceField.inl
-    ${SRC_ROOT_DIR}/forcefield/BeamPlasticLawForceField.h
-    ${SRC_ROOT_DIR}/forcefield/BeamPlasticLawForceField.inl
     ${SRC_ROOT_DIR}/forcefield/CosseratInternalActuation.h
     ${SRC_ROOT_DIR}/forcefield/CosseratInternalActuation.inl
     ${SRC_ROOT_DIR}/constraint/CosseratSlidingConstraint.h
@@ -76,19 +49,6 @@
     ${SRC_ROOT_DIR}/mapping/LegendrePolynomialsMapping.inl
     )
 set(SOURCE_FILES
-<<<<<<< HEAD
-    src/initCosserat.cpp
-    src/mapping/BaseCosserat.cpp
-    src/mapping/DiscreteCosseratMapping.cpp
-    src/mapping/DiscreteDynamicCosseratMapping.cpp
-    src/mapping/ProjectionEngine.cpp
-    src/mapping/DifferenceMultiMapping.cpp
-    src/mapping/RigidDistanceMapping.cpp
-    src/forcefield/BeamHookeLawForceField.cpp
-    src/forcefield/CosseratInternalActuation.cpp
-    src/constraint/CosseratSlidingConstraint.cpp
-    src/mapping/LegendrePolynomialsMapping.cpp
-=======
     ${SRC_ROOT_DIR}/initCosseratPlugin.cpp
     ${SRC_ROOT_DIR}/mapping/BaseCosserat.cpp
     ${SRC_ROOT_DIR}/mapping/DiscreteCosseratMapping.cpp
@@ -97,11 +57,9 @@
     ${SRC_ROOT_DIR}/mapping/DifferenceMultiMapping.cpp
     ${SRC_ROOT_DIR}/mapping/RigidDistanceMapping.cpp
     ${SRC_ROOT_DIR}/forcefield/BeamHookeLawForceField.cpp
-    ${SRC_ROOT_DIR}/forcefield/BeamPlasticLawForceField.cpp
     ${SRC_ROOT_DIR}/forcefield/CosseratInternalActuation.cpp
     ${SRC_ROOT_DIR}/constraint/CosseratSlidingConstraint.cpp
     ${SRC_ROOT_DIR}/mapping/LegendrePolynomialsMapping.cpp
->>>>>>> 05f47789
     )
 
 sofa_find_package(SoftRobots QUIET)
