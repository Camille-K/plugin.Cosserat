/******************************************************************************
*                 SOFA, Simulation Open-Framework Architecture                *
*                    (c) 2006 INRIA, USTL, UJF, CNRS, MGH                     *
*                                                                             *
* This program is free software; you can redistribute it and/or modify it     *
* under the terms of the GNU Lesser General Public License as published by    *
* the Free Software Foundation; either version 2.1 of the License, or (at     *
* your option) any later version.                                             *
*                                                                             *
* This program is distributed in the hope that it will be useful, but WITHOUT *
* ANY WARRANTY; without even the implied warranty of MERCHANTABILITY or       *
* FITNESS FOR A PARTICULAR PURPOSE. See the GNU Lesser General Public License *
* for more details.                                                           *
*                                                                             *
* You should have received a copy of the GNU Lesser General Public License    *
* along with this program. If not, see <http://www.gnu.org/licenses/>.        *
*******************************************************************************
* Authors: The SOFA Team and external contributors (see Authors.txt)          *
*                                                                             *
* Contact information: contact@sofa-framework.org                             *
******************************************************************************/

#pragma once

#include "BeamPlasticLawForceField.h"

using sofa::helper::ReadAccessor;
using sofa::helper::WriteAccessor;
using sofa::core::VecCoordId;

namespace sofa::component::forcefield
{

template<typename DataTypes>
BeamPlasticLawForceField<DataTypes>::BeamPlasticLawForceField() :
    Inherit1(),
    d_initialYieldStresses(initData(&d_initialYieldStresses, "initialYieldStresses",
        "Vector of yield stresses of the considered material(s), prior to any elastic deformation. A value is expected for each beam element")),
    d_plasticModuli(initData(&d_plasticModuli, "plasticModuli",
        "Approximation of the plastic modulus as a constant. Can be deduced from a generic law such as Ramberg-Osgood's. A value is expected for each beam element")),
    d_mixedHardeningCoefficients(initData(&d_mixedHardeningCoefficients, "mixedHardeningCoefficients",
        "For each beam: coefficient determining the proportion of kinematic and isotropic hardening. 0 = purely kinematic, 1 = purely isotropic"))
{
    size_t nbBeams = this->d_length.getValue().size();

    // Checking the number of yield stress parameters
    size_t nbYieldStressParameters = d_initialYieldStresses.getValue().size();
    if (nbYieldStressParameters != nbBeams)
    {
        // If only one value is provided, we use this value for all beam elements, by default
        if (nbYieldStressParameters == 1)
        {
            msg_info() << "Only one value was provided for the material yield stresses."
                       << "This value will be used for all beam elements as if they were"
                       << "made in the same material. If your Cosserat beam model involves"
                       << "several materials, you should provide a list of yield stresses"
                       << "values instead.";
            Real uniqueYieldStress = d_initialYieldStresses.getValue()[0];
            vector<Real>& initialYieldStresses = *d_initialYieldStresses.beginEdit();
            initialYieldStresses.resize(nbBeams, uniqueYieldStress);
            d_initialYieldStresses.endEdit();
        }
        else
        {
            msg_error() << "The number of yield stress parameters doesn't match the"
                        << "number of beam elements.";
        }
    }

    // Checking the number of plastic modulus parameters
    size_t nbPlasticModulusParameters = d_plasticModuli.getValue().size();
    if (nbPlasticModulusParameters != nbBeams)
    {
        // If only one value is provided, we use this value for all beam elements, by default
        if (nbPlasticModulusParameters == 1)
        {
            msg_info() << "Only one value was provided for the material plastic moduli."
                       << "This value will be used for all beam elements as if they were"
                       << "made in the same material. If your Cosserat beam model involves"
                       << "several materials, you should provide a list of plastic modulus"
                       << "values instead.";
            Real uniquePlasticModulus = d_plasticModuli.getValue()[0];
            vector<Real>& plasticModuli = *d_plasticModuli.beginEdit();
            plasticModuli.resize(nbBeams, uniquePlasticModulus);
            d_plasticModuli.endEdit();
        }
        else
        {
            msg_error() << "The number of plastic modulus parameters doesn't match the"
                        << "number of beam elements.";
        }
    }

    // Checking the number of mixed hardening parameters
    size_t nbMixedHardeningCoefficients = d_mixedHardeningCoefficients.getValue().size();
    if (nbMixedHardeningCoefficients != nbBeams)
    {
        // If only one value is provided, we use this value for all beam elements, by default
        if (nbMixedHardeningCoefficients == 1)
        {
            msg_info() << "Only one value was provided for the material mixed hardening coefficients."
                       << "This value will be used for all beam elements as if they were"
                       << "made in the same material. If your Cosserat beam model involves"
                       << "several materials, you should provide a list of coefficients for"
                       << "mixed hardening instead.";
            Real uniqueHardeningCoefficient = d_mixedHardeningCoefficients.getValue()[0];
            vector<Real>& mixedHardeningCoefficients = *d_mixedHardeningCoefficients.beginEdit();
            mixedHardeningCoefficients.resize(nbBeams, uniqueHardeningCoefficient);
            d_mixedHardeningCoefficients.endEdit();
        }
        else
        {
            msg_error() << "The number of hardening coefficient parameters doesn't match the"
                        << "number of beam elements.";
        }
    }

    // Checking the integrity of each parameter
    // TO DO: there probably is a more efficient way to access vector component data
    for (unsigned int beamId = 0; beamId < nbBeams; beamId++)
    {
        if (d_initialYieldStresses.getValue()[beamId] < 0)
        {
            msg_error() << "yield Stress should be positive. Please provide a positive yield"
                        << "stress value for the considered material";
        }
        if (d_plasticModuli.getValue()[beamId] < 0)
        {
            msg_error() << "Plastic modulus should be positive. Please provide a positive plastic"
                        << "modulus value for the considered material";
        }
        if (d_mixedHardeningCoefficients.getValue()[beamId] < 0 || d_mixedHardeningCoefficients.getValue()[beamId] > 1)
        {
            msg_error() << "Mixed hardening coefficients should be between 0 and 1 (0 = purely kinematic, 1 = purely isotropic)."
                        << "Please provide a value between 0 and 1 for the considered material";
        }
    }
}


template<typename DataTypes>
BeamPlasticLawForceField<DataTypes>::~BeamPlasticLawForceField()
{
}


template<typename DataTypes>
void BeamPlasticLawForceField<DataTypes>::reinit()
{
    Inherit1::reinit();

    // Initialisation of the lastStrain field with the rest strain
    m_lastStrain = this->mstate->read(VecCoordId::restPosition())->getValue();

    size_t nbSections = this->d_length.getValue().size();

    // Initialisation of the prevStress field with 0
    m_prevStress.clear();
    m_prevStress.resize(nbSections, Vec3());

    // Initialisaiton of the section mechanical states to ELASTIC
    m_sectionMechanicalStates.clear();
    m_sectionMechanicalStates.resize(nbSections, MechanicalState::ELASTIC);

<<<<<<< HEAD
=======
    // Initialisaiton of the tangent stiffness matrices with the elastic stiffness matrices
    m_Kt_sectionList.clear();
    if (!this->d_variantSections.getValue())
    {
        m_Kt_sectionList.resize(nbSections, this->m_K_section);
    }
    else
    {
        for (unsigned int i = 0; i < nbSections; i++)
            m_Kt_sectionList.push_back(this->m_K_sectionList[i]);
    }

>>>>>>> ff925da4
    // Computation of the generalised Hooke's law
    // As we are working with only 3 components of the strain tensor,
    // the generalised Hooke's law is reduced to a 3x3 diagonal matrix
    // (instead of a 4th order tensor represented as a 9x9 matrix)
    if (!this->d_variantSections.getValue()) {

        Real E = this->d_youngModulus.getValue();
        Real nu = this->d_poissonRatio.getValue();

        m_genHookesLaw[0][0] = m_genHookesLaw[1][1] = m_genHookesLaw[2][2] = E / (1 + nu);
    }
    else
    {
        m_genHookesLawList.clear();
        for (unsigned int i = 0; i < nbSections; i++)
        {
            Mat33 _genHookesLaw;
            Real E = this->d_youngModulusList.getValue()[i];
            Real nu = this->d_poissonRatioList.getValue()[i];

            _genHookesLaw[0][0] = _genHookesLaw[1][1] = _genHookesLaw[2][2] = E / (1 + nu);
            m_genHookesLawList.push_back(_genHookesLaw);
        }
    }

    // Initialisation of the tangent stiffness matrices
    // At the beginning of the simulation, the tangent stiffness matrix is actually
    // a linear elastic stifness matrix
    m_Kt_sectionList.clear();
    m_Kt_sectionList.resize(nbSections);
    for (unsigned int segmentId=0; segmentId < nbSections; segmentId++)
        updateTangentStiffness(segmentId);

    // Initialisation of plasticity parameters
    m_backStress.clear();
    m_backStress.resize(nbSections, Vec3());

    m_yieldStress.clear();
    for (unsigned int beamId=0; beamId < nbSections; beamId++)
        m_yieldStress.push_back(d_initialYieldStresses.getValue()[beamId]);

    //By default, no plastic deformation => no history
    m_plasticStrain.clear();
    m_plasticStrain.resize(nbSections, Vec3());

    m_effectivePlasticStrain.clear();
    m_effectivePlasticStrain.resize(nbSections, 0);

    // Initialisation of the comparison threshold for stress tensor norms to 0.
    // Plasticity computation requires to basically compare stress tensor norms to 0.
    // As stress norm values can vary of several orders of magnitude, depending on the
    // considered materials and/or applied forces, this comparison has to be carried out
    // carefully.
    // The idea here is to use the initialYieldStress of the material, and the
    // available precision limit (e.g. std::numeric_limits<double>::epsilon()).
    // We rely on the value of the initial Yield stress, as we can expect plastic
    // deformation to occur inside a relatively small intervl of stresses around this value.
    const int orderOfMagnitude = d_initialYieldStresses.getValue()[0]; //Should use std::abs, but d_initialYieldStresses[i] > 0
    m_stressComparisonThreshold = std::numeric_limits<double>::epsilon() * orderOfMagnitude;
//    std::cout << "Comparison threshold : " << m_stressComparisonThreshold << std::endl;
}


template< class DataTypes>
typename BeamPlasticLawForceField<DataTypes>::Vec3 BeamPlasticLawForceField<DataTypes>::vonMisesGradient(const Vec3& stressTensor)
{
    // NB: this gradient represent the normal to the yield surface
    // in case the Von Mises yield criterion is used. The norm of the
    // gradient is sqrt(3/2): it has to be multiplied by sqrt(2/3)
    // to give the unit normal to the yield surface

    // Deviatoric-based computation
    Real sigmaEq = equivalentStress(stressTensor);
    // In the following computation, we should rigorously use the deviatoric
    // counterpart of stressTensor, instead of stressTensor directly. Here,
    // the Cosserat model we use reduces only to the non-diagonal components
    // of the stress tensor. Therefore the reduced stress-tensor considered
    // here is deviatoric.
    if (sigmaEq < m_stressComparisonThreshold) // We consider that sigmaEq = 0
        return Vec3();
    else
        return (3 / (2 * sigmaEq)) * stressTensor;
}


template<typename DataTypes>
void BeamPlasticLawForceField<DataTypes>::computeStressIncrement(unsigned int sectionId,
                                                                 const Coord& strainIncrement,
                                                                 Vec3& newStressPoint)
{
    /// This method implements the radial return algorithm, as in "Numerical Implementation of
    /// Constitutive models: Rate-independent Deviatoric Plasticity", T.J.R. Hugues, 1984.
    /// The idea is to compute the stress increment in two steps : a purely elastic step, in
    /// which all deformation is considered elastic, and a plastic correction step, is
    /// deformation was actually important enough to generate plasticity.
    /// The plasticity model used in the computation is a Von Mises-Hill plasticity with
    /// linear mixed hardening.
    /// NB: we consider that the yield function and the plastic flow are equal (f=g). This
    /// corresponds to an associative flow rule (for plasticity).

    //// First step = computation of the elastic predictor, as if deformation was entirely elastic
    const MechanicalState mechanicalState = m_sectionMechanicalStates[sectionId];

    Vec3 elasticIncrement = Vec3();
    if (!this->d_variantSections.getValue())
        elasticIncrement = m_genHookesLaw * strainIncrement;
    else
        elasticIncrement = m_genHookesLawList[sectionId] * strainIncrement;

    Vec3 elasticPredictorStress = m_prevStress[sectionId] + elasticIncrement;

    const Vec3& backStress = m_backStress[sectionId];
    const Real yieldStress = m_yieldStress[sectionId];

    if (vonMisesYield(elasticPredictorStress, backStress, yieldStress) < m_stressComparisonThreshold)
    {
        // The segment is in elastic state: the back stress and yield stress
        // remain constant, and the new stress is equal to the trial stress.
        newStressPoint = elasticPredictorStress;

        // If the segment was initially plastic, we update its mechanical state
        if (mechanicalState == MechanicalState::PLASTIC)
            m_sectionMechanicalStates[sectionId] = MechanicalState::POSTPLASTIC;
    }
    else
    {
        // If the segment was initially elastic, we update its mechanical state
        if (mechanicalState == MechanicalState::POSTPLASTIC || mechanicalState == MechanicalState::ELASTIC)
            m_sectionMechanicalStates[sectionId] = MechanicalState::PLASTIC;

        // /!\ We here consider that we obtain a deviatoric stress tensor, as the diagonal components of a
        // complete stress tensor, representing the axial stresses, are ignored in the model.
        Vec3 shiftedDeviatoricElasticPredictor = elasticPredictorStress - backStress;

        // Gradient of the Von Mises yield function is colinear to the deviatoric stress tensor.
        // Thus we can compute the yield surface normal using the deviatoric stress.
        // For the Von Mises yield function, the normal direction to the yield surface doesn't
        // change between the elastic predictor and it's projection on the yield surface
        Real shiftDevElasticPredictorNorm = correctedNorm(shiftedDeviatoricElasticPredictor);
        Vec3 N = shiftedDeviatoricElasticPredictor / shiftDevElasticPredictorNorm;

        // Indicates the proportion of Kinematic vs isotropic hardening. beta=0 <=> kinematic, beta=1 <=> isotropic
        const Real beta = d_mixedHardeningCoefficients.getValue()[sectionId];

        Real E, nu = 0;
        if (!this->d_variantSections.getValue())
        {
            E = this->d_youngModulus.getValue();
            nu = this->d_poissonRatio.getValue();
        }
        else
        {
            E = this->d_youngModulusList.getValue()[sectionId];
            nu = this->d_poissonRatioList.getValue()[sectionId];
        }
        const Real mu = E / (2 * (1 + nu)); // Lame coefficient

        // Plastic modulus
        const Real H = d_plasticModuli.getValue()[sectionId];

        // Computation of the plastic multiplier
        const double sqrt2 = helper::rsqrt(2.0);
        const double sqrt3 = helper::rsqrt(3.0);
        const double sqrt6 = sqrt2 * sqrt3;
        Real plasticMultiplier = (shiftDevElasticPredictorNorm - (sqrt2 / sqrt3) * yieldStress) / (mu * sqrt6 * (1 + H / (3 * mu)));

        newStressPoint = elasticPredictorStress - sqrt6 * mu * plasticMultiplier * N;

        // Updating plastic variables
        Real newYieldStress = yieldStress + beta * H * plasticMultiplier;
        m_yieldStress[sectionId] = newYieldStress;
        Vec3 newBackStress = backStress + (sqrt2 / sqrt3) * (1 - beta) * H * plasticMultiplier * N;
        m_backStress[sectionId] = newBackStress;

        Vec3 plasticStrainIncrement = (sqrt3 / sqrt2) * plasticMultiplier * N;
        m_plasticStrain[sectionId] += plasticStrainIncrement;
        m_effectivePlasticStrain[sectionId] += plasticMultiplier;
    }

    // Updating the stress value, wether elastic or plastic
    m_prevStress[sectionId] = newStressPoint;
}


template<typename DataTypes>
void BeamPlasticLawForceField<DataTypes>::updateTangentStiffness(unsigned int sectionId)
{
    Mat33 Kt = Mat33();

    // TO DO: better way to handle the two cases?
    Mat33 C = Mat33();
<<<<<<< HEAD
    if (!this->d_varianteSections.getValue())
=======
    Real E, nu = 0;
    if (!this->d_variantSections.getValue())
    {
        E = this->d_youngModulus.getValue();
        nu = this->d_poissonRatio.getValue();
>>>>>>> ff925da4
        C = m_genHookesLaw;
    else
        C = m_genHookesLawList[sectionId];

    Vec3 currentStressPoint = m_prevStress[sectionId]; //Updated in computeStressIncrement

    Real H = d_plasticModuli.getValue()[sectionId];

    Mat33 Cep = Mat33();
    // Cep
    Vec3 gradient = vonMisesGradient(currentStressPoint);

    if (correctedNorm(gradient) < m_stressComparisonThreshold
        || m_sectionMechanicalStates[sectionId] != MechanicalState::PLASTIC)
        Cep = C; //TO DO: is that correct ?
    else
    {
        Vec3 N = helper::rsqrt(2.0 / 3.0) * gradient; // Normal to the yield surface
        Vec3 CN = C * N;
        //Conversion to matrix, TO DO: better way ? Eigen ? Use only matrices ?
        Mat<3, 1, Real> matCN = Mat<3, 1, Real>();
        for (unsigned int i = 0; i < CN.size(); i++)
            matCN[i][0] = CN[i];
        // NtC = (NC)t because of C symmetry
        Cep = C - (2 * matCN * matCN.transposed()) / (2.0 * N * CN + (2.0 / 3.0) * H); //TO DO: check that * operator is actually dot product
        /* /!\ Warning on the computation above /!\
         * Terms CNNtC in the numerator and NtCN in the denominator are multiplied by 2
         * in order to account for the fact that we are using a reduced notation.
         * In the same way that the generalised Hooke's law we use in m_genHookesLaw
         * differs from the 'complete' 9x9 generalised Hooke's Law components by a
         * factor 2, we multiply Cep components by 2 to account for the fact that
         * multiplication of this matrix by a vector representing a symmetric tensor
         * makes each non-diagonal terms appear twice.
         * NB: this takes into account the fact that C is already expressed here with
         * a factor 2.
         * /!\ This should be used with serious caution in all computations, as it
         * always has to be coherent with the actual complete tensor computation.
         * TO DO: better way to implement this ?
         */
    }

    // Integration step, consisting only in multiplication by the element volume, as
    // Cep is considered constant over a segment.
    Real L = this->d_length.getValue()[sectionId];
    Real A = this->m_crossSectionArea;
    Real V = L * A; // Assuming the initial volume is conserved during deformation
    Kt = V * Cep;

    // Update the beam tangent stiffness
    m_Kt_sectionList[sectionId] = Kt;
}


template<typename DataTypes>
void BeamPlasticLawForceField<DataTypes>::addForce(const MechanicalParams* mparams,
                                                   DataVecDeriv& d_f,
                                                   const DataVecCoord& d_x,
                                                   const DataVecDeriv& d_v)
{
    SOFA_UNUSED(d_v);
    SOFA_UNUSED(mparams);

    if (!this->getMState()) {
        msg_info("BeamPlasticLawForceField") << "No Mechanical State found, no force will be computed..." << "\n";
        this->compute_df = false;
        return;
    }

    VecDeriv& f = *d_f.beginEdit();
    const VecCoord& x = d_x.getValue();

    f.resize(x.size());

    if (x.size() != this->d_length.getValue().size()) {
        msg_warning("BeamPlasticLawForceField") << " length should have the same size as x..." << "\n";
        this->compute_df = false;
        return;
    }

    for (unsigned int i = 0; i < x.size(); i++)
    {
        // Strain is considered constant over each section, so Gaussian integration is not required
        const Coord strainIncrement = x[i] - m_lastStrain[i];

        // Computation of the stress using the radial return algorithm
        Vec3 newStressPoint = Vec3();
        computeStressIncrement(i, strainIncrement, newStressPoint);

        // If the beam is in plastic state, we update the tangent stiffness matrix
        const MechanicalState mechanicalState = m_sectionMechanicalStates[i];
        if (mechanicalState == MechanicalState::PLASTIC)
            updateTangentStiffness(i);

        // Computation of internal forces from stress
        // As stress and strain are uniform over the segment, spatial integration reduces to the segment volume
        Real L = this->d_length.getValue()[i];
        Real A = this->m_crossSectionArea;
        Real V = L * A; // Assuming the initial volume is conserved during deformation
        f[i] -= V * m_prevStress[i]; // Previous stress has been updated in computeStressIncrement
    }

    // Save the current strain as a record for the next time step.
    //TO DO: check if this is copy operator
    m_lastStrain = x;

    d_f.endEdit();
}


template<typename DataTypes>
void BeamPlasticLawForceField<DataTypes>::addDForce(const MechanicalParams* mparams,
                                                    DataVecDeriv& d_df,
                                                    const DataVecDeriv& d_dx)
{
    if (!this->compute_df)
        return;

    WriteAccessor< DataVecDeriv > df = d_df;
    ReadAccessor< DataVecDeriv > dx = d_dx;
    Real kFactor = (Real)mparams->kFactorIncludingRayleighDamping(this->rayleighStiffness.getValue());

    df.resize(dx.size());

    for (unsigned int i = 0; i < dx.size(); i++)
        df[i] -= (m_Kt_sectionList[i] * dx[i]) * kFactor * this->d_length.getValue()[i];
}


template<typename DataTypes>
void BeamPlasticLawForceField<DataTypes>::addKToMatrix(const MechanicalParams* mparams,
                                                       const MultiMatrixAccessor* matrix)
{
    MultiMatrixAccessor::MatrixRef mref = matrix->getMatrix(this->mstate);
    BaseMatrix* mat = mref.matrix;
    unsigned int offset = mref.offset;
    Real kFact = (Real)mparams->kFactorIncludingRayleighDamping(this->rayleighStiffness.getValue());

    const VecCoord& pos = this->mstate->read(core::ConstVecCoordId::position())->getValue();

    for (unsigned int n = 0; n < pos.size(); n++)
        for (int i = 0; i < 3; i++)
            for (int j = 0; j < 3; j++)
                mat->add(offset + i + 3 * n, offset + j + 3 * n, -kFact * m_Kt_sectionList[n][i][j] * this->d_length.getValue()[n]);
}


template< class DataTypes>
typename BeamPlasticLawForceField<DataTypes>::Real BeamPlasticLawForceField<DataTypes>::equivalentStress(const Vec3& stressTensor)
{
    // Direct computation of the equivalent stress. /!\ Only 3 components of
    // the strain tensor are considered in this Cosserat model (representing
    // torsion and bending). Consequently, we consider only the 3 components
    // of the stress tensor that would result from these 3 strain components
    // in a purely elastic deformation (in which the stress tensor would be
    // obtained from strain using Hooke's law).
    // This is a priori an approximation as the relation between stress and
    // strain during plastic deformation is more complexe.

    Real sigmaYZ = stressTensor[0];
    Real sigmaXZ = stressTensor[1];
    Real sigmaXY = stressTensor[2];

    return helper::rsqrt( 3.0 * (sigmaYZ * sigmaYZ + sigmaXZ * sigmaXZ + sigmaXY * sigmaXY) );
}


template< class DataTypes>
typename BeamPlasticLawForceField<DataTypes>::Real BeamPlasticLawForceField<DataTypes>::vonMisesYield(const Vec3& stressTensor,
                                                                                                      const Vec3& backStress,
                                                                                                      const Real yieldStress)
{
    return equivalentStress(stressTensor - backStress) - yieldStress;
}


template< class DataTypes>
typename BeamPlasticLawForceField<DataTypes>::Real BeamPlasticLawForceField<DataTypes>::correctedNorm(const Vec3& tensor2)
{
    Real tensorYZ = tensor2[0];
    Real tensorXZ = tensor2[1];
    Real tensorXY = tensor2[2];

    return helper::rsqrt(2*tensorYZ*tensorYZ + 2*tensorXZ*tensorXZ + 2*tensorXY*tensorXY);
}


template< class DataTypes>
const sofa::type::vector<typename BeamPlasticLawForceField<DataTypes>::MechanicalState>& BeamPlasticLawForceField<DataTypes>::getSectionMechanicalStates()
{
    return m_sectionMechanicalStates;
}

} // sofa::component::forcefield<|MERGE_RESOLUTION|>--- conflicted
+++ resolved
@@ -162,8 +162,6 @@
     m_sectionMechanicalStates.clear();
     m_sectionMechanicalStates.resize(nbSections, MechanicalState::ELASTIC);
 
-<<<<<<< HEAD
-=======
     // Initialisaiton of the tangent stiffness matrices with the elastic stiffness matrices
     m_Kt_sectionList.clear();
     if (!this->d_variantSections.getValue())
@@ -176,7 +174,6 @@
             m_Kt_sectionList.push_back(this->m_K_sectionList[i]);
     }
 
->>>>>>> ff925da4
     // Computation of the generalised Hooke's law
     // As we are working with only 3 components of the strain tensor,
     // the generalised Hooke's law is reduced to a 3x3 diagonal matrix
@@ -368,15 +365,11 @@
 
     // TO DO: better way to handle the two cases?
     Mat33 C = Mat33();
-<<<<<<< HEAD
-    if (!this->d_varianteSections.getValue())
-=======
     Real E, nu = 0;
     if (!this->d_variantSections.getValue())
     {
         E = this->d_youngModulus.getValue();
         nu = this->d_poissonRatio.getValue();
->>>>>>> ff925da4
         C = m_genHookesLaw;
     else
         C = m_genHookesLawList[sectionId];
