/******************************************************************************
*       SOFA, Simulation Open-Framework Architecture, development version     *
*                (c) 2006-2019 INRIA, USTL, UJF, CNRS, MGH                    *
*                                                                             *
* This program is free software; you can redistribute it and/or modify it     *
* under the terms of the GNU Lesser General Public License as published by    *
* the Free Software Foundation; either version 2.1 of the License, or (at     *
* your option) any later version.                                             *
*                                                                             *
* This program is distributed in the hope that it will be useful, but WITHOUT *
* ANY WARRANTY; without even the implied warranty of MERCHANTABILITY or       *
* FITNESS FOR A PARTICULAR PURPOSE. See the GNU Lesser General Public License *
* for more details.                                                           *
*                                                                             *
* You should have received a copy of the GNU Lesser General Public License    *
* along with this program. If not, see <http://www.gnu.org/licenses/>.        *
*******************************************************************************
* Authors: The SOFA Team and external contributors (see Authors.txt)          *
*                                                                             *
* Contact information: contact@sofa-framework.org                             *
******************************************************************************/
#pragma once
#include "RigidDistanceMapping.h"

#include <sofa/core/Multi2Mapping.inl>
#include <sofa/core/visual/VisualParams.h>
#include <sofa/core/behavior/MechanicalState.h>
#include <sofa/core/visual/VisualParams.h>
#include <sofa/helper/AdvancedTimer.h>
#include <sofa/core/objectmodel/BaseContext.h>
#include <sofa/helper/logging/Message.h>
#include <sofa/type/Quat.h>

#include <string>


namespace sofa::component::mapping
{

    using sofa::core::objectmodel::BaseContext ;
    using sofa::helper::AdvancedTimer;
    using sofa::helper::WriteAccessor;
    using sofa::defaulttype::SolidTypes ;
    using sofa::type::RGBAColor;

template <class TIn1, class TIn2, class TOut>
RigidDistanceMapping<TIn1, TIn2, TOut>::RigidDistanceMapping()
    : m_toModel(NULL)
    , d_index1(initData(&d_index1, "first_point", "index of the first model \n"))
    , d_index2(initData(&d_index2, "second_point", "index of the second model \n"))
    , d_max(initData(&d_max, (Real)1.0e-2, "max", "the maximum of the deformation.\n"))
    , d_min(initData(&d_min, (Real)0.0, "min", "the minimum of the deformation.\n"))
    , d_radius(initData(&d_radius, (Real)3.0, "radius", "the axis in which we want to show the deformation.\n"))
    , d_color(initData(&d_color, type::Vec4f (1, 0., 1., 0.8) ,"color", "The default beam color"))
    , d_index(initData(&d_index, "index", "if this parameter is false, you draw the beam with color "
                                                          "according to the force apply to each beam"))
    , d_debug(initData(&d_debug, false, "debug", "show debug output.\n"))
{
        d_debug.setValue(false);

        this->addUpdateCallback("updateMappedIndices", {&d_index1, &d_index2}, [this](const core::DataTracker& t)
        {
            SOFA_UNUSED(t);
            this->init();
            // Resize the output MechanicalObject
            // TO DO: This callback is developped specifically to answer changes made during a navigation
            // scene of a Cosserat coaxial model. At the moment, the dynamic rediscretisation required by
            // this scenario is done entirely on the curvilinear abscissas of the Cosserat mapping component.
            // A better implementation would be to delegate the discretisation to a topology component, and
            // handle 'topological' changes (on the Mechanical Object in output of this mapping) with the
            // appropriate topology modifications API.
            core::State<Out>* toModel = this->getToModels()[0];
            toModel->resize(m_minInd);

            return sofa::core::objectmodel::ComponentState::Valid;
        }, {});
}


template <class TIn1, class TIn2, class TOut>
void RigidDistanceMapping<TIn1, TIn2, TOut>::init()
{
    if(this->getFromModels1().empty() || this->getFromModels2().empty() || this->getToModels().empty())
    {
        msg_error() << "Error while initializing ; input getFromModels1/getFromModels2/output not found" ;
        return;
    }

    const type::vector<unsigned int> &m1Indices = d_index1.getValue();
    const type::vector<unsigned int> &m2Indices = d_index2.getValue();

    m_minInd = std::min(m1Indices.size(), m2Indices.size());
    if (m_minInd == 0) {
        msg_info("") << " The size of the indices must not be equal to zero" ;
        return;
    }
}


template <class TIn1, class TIn2, class TOut>
void RigidDistanceMapping<TIn1, TIn2, TOut>::apply(
        const core::MechanicalParams* /* mparams */, const type::vector<OutDataVecCoord*>& dataVecOutPos,
        const type::vector<const In1DataVecCoord*>& dataVecIn1Pos ,
        const type::vector<const In2DataVecCoord*>& dataVecIn2Pos)
{

    if(dataVecOutPos.empty() || dataVecIn1Pos.empty() || dataVecIn2Pos.empty())
        return;

    // Checking the componentState, to trigger a callback if other data fields (specifically
    // d_index1 or d_index2) were changed
    if (this->d_componentState.getValue() != sofa::core::objectmodel::ComponentState::Valid)
        return;

    ///Do Apply
    //We need only one input In model and input Root model (if present)
    const In1VecCoord& in1 = dataVecIn1Pos[0]->getValue();
    const In2VecCoord& in2 = dataVecIn2Pos[0]->getValue();

    OutVecCoord& out = *dataVecOutPos[0]->beginEdit();
    out.resize(m_minInd);

    auto &m1Indices = d_index1.getValue();
    auto &m2Indices = d_index2.getValue();

    size_t baseIndex = 0; // index of the first point of the beam, add this to the data
    //@TODO call the function to Compute frames or update theme here
    //@TODO : m_objects1Frames and m_objects2Frames
    Transform global_Obj1_local = Transform(In1::getCPos(in1[baseIndex]),In1::getCRot(in1[baseIndex]));
    Transform global_Obj2_local = Transform(In2::getCPos(in2[baseIndex]),In2::getCRot(in2[baseIndex]));

    for (sofa::Index pid=0; pid<m_minInd; pid++) {
        int tm1 = m1Indices[pid];
        int tm2 = m2Indices[pid];
<<<<<<< HEAD
        Vec3 outCenter = in2[tm2].getCenter()-in1[tm1].getCenter();
        type::Quat outOri = in2[tm2].getOrientation()* in1[tm1].getOrientation().inverse();
=======
        m_vecH.clear();
        //compute the transformation between the two points
        Transform global_H_local1 = Transform(In1::getCPos(in1[tm1]),In1::getCRot(in1[tm1]));
        Transform global_H_local2 = Transform(In2::getCPos(in2[tm2]),In2::getCRot(in2[tm2]));
        Transform Object1_H_Object2 = global_H_local1.inversed()*global_H_local2;

        m_vecH.push_back(Object1_H_Object2);

        std::cout << "The transform is :" << Object1_H_Object2 << std::endl;
        Vec3 outCenter = Object1_H_Object2.getOrigin();
        std::cout << " The center is : " <<  outCenter << std::endl;
        type::Quat outOri = Object1_H_Object2.getOrientation();
>>>>>>> 4fbe34ed

        outOri.normalize();
        out[pid] = OutCoord(outCenter,outOri);
        if (d_debug.getValue()){
            std::cout << " in1 :" << in1[tm1] << std::endl;
            std::cout << " in2 :" << in2[tm2] << std::endl;
            std::cout << " out :" << out[pid] << std::endl;
        }
    }
    dataVecOutPos[0]->endEdit();
}


template <class TIn1, class TIn2, class TOut>
void RigidDistanceMapping<TIn1, TIn2, TOut>:: applyJ(
        const core::MechanicalParams* /* mparams */, const type::vector< OutDataVecDeriv*>& dataVecOutVel,
        const type::vector<const In1DataVecDeriv*>& dataVecIn1Vel,
        const type::vector<const In2DataVecDeriv*>& dataVecIn2Vel) {

    if(dataVecOutVel.empty() || dataVecIn1Vel.empty() ||dataVecIn2Vel.empty() )
        return;

    // Checking the componentState, to trigger a callback if other data fields (specifically
    // d_index1 or d_index2) were changed
    if (this->d_componentState.getValue() != sofa::core::objectmodel::ComponentState::Valid)
        return;

    const In1VecDeriv& in1Vel = dataVecIn1Vel[0]->getValue();
    const In2VecDeriv& in2Vel = dataVecIn2Vel[0]->getValue();
    OutVecDeriv& outVel = *dataVecOutVel[0]->beginEdit();

    const auto &m1Indices = d_index1.getValue();
    const auto &m2Indices = d_index2.getValue();

    SpatialVector vDOF1, vDOF2;
    std::cout << "the size of the Ind is : " << m_minInd << std::endl;
    std::cout << "the size of the outVel is : " << outVel.size() << std::endl;

    for (sofa::Index index = 0; index < m_minInd; index++) {
        getVCenter(outVel[index]) = getVCenter(in2Vel[m2Indices[index]]) - getVCenter(in1Vel[m1Indices[index]]);
        getVOrientation(outVel[index]) =  getVOrientation(in2Vel[m2Indices[index]]) - getVOrientation(in1Vel[m1Indices[index]]) ;
    }
    dataVecOutVel[0]->endEdit();

    // old version
    /*for (sofa::Index index = 0; index < m_minInd; index++) {
        getVCenter(outVel[index]) = getVCenter(in2Vel[m2Indices[index]]) - getVCenter(in1Vel[m1Indices[index]]);
        getVOrientation(outVel[index]) =  getVOrientation(in2Vel[m2Indices[index]]) - getVOrientation(in1Vel[m1Indices[index]]) ;
    }
    dataVecOutVel[0]->endEdit();*/

    if (d_debug.getValue()){
        std::cout << " =====> outVel[m1Indices[index]] : " << outVel << std::endl;
    }
}


template <class TIn1, class TIn2, class TOut>
void RigidDistanceMapping<TIn1, TIn2, TOut>:: applyJT(
        const core::MechanicalParams* /*mparams*/, const type::vector< In1DataVecDeriv*>& dataVecOut1Force,
        const type::vector< In2DataVecDeriv*>& dataVecOut2Force,
        const type::vector<const OutDataVecDeriv*>& dataVecInForce)  {

    if(dataVecOut1Force.empty() || dataVecInForce.empty() || dataVecOut2Force.empty())
        return;

    // Checking the componentState, to trigger a callback if other data fields (specifically
    // d_index1 or d_index2) were changed
    if (this->d_componentState.getValue() != sofa::core::objectmodel::ComponentState::Valid)
        return;

    const OutVecDeriv& inForce = dataVecInForce[0]->getValue();

    In1VecDeriv& out1Force = *dataVecOut1Force[0]->beginEdit();
    In2VecDeriv& out2Force = *dataVecOut2Force[0]->beginEdit();

    //@todo implementation of force modification
    const auto &m1Indices = d_index1.getValue();
    const auto &m2Indices = d_index2.getValue();

    // Safety check
    // TO DO: is it necessary to raise a warning or an error?
    if (inForce.size() != m_minInd)
        return;

    for (sofa::Index index = 0; index < m_minInd; index++) {
        getVCenter(     out1Force[m1Indices[index]]) -= getVCenter(     inForce[index]);
        getVOrientation(out1Force[m1Indices[index]]) -= getVOrientation(inForce[index]);

        getVCenter(     out2Force[m2Indices[index]]) += getVCenter(     inForce[index]);
        getVOrientation(out2Force[m2Indices[index]]) += getVOrientation(inForce[index]);
    }
    dataVecOut1Force[0]->endEdit();
    dataVecOut2Force[0]->endEdit();
}

//___________________________________________________________________________
template <class TIn1, class TIn2, class TOut>
void RigidDistanceMapping<TIn1, TIn2, TOut>::applyJT(
        const core::ConstraintParams*/*cparams*/ , const type::vector< In1DataMatrixDeriv*>&  dataMatOut1Const,
        const type::vector< In2DataMatrixDeriv*>&  dataMatOut2Const ,
        const type::vector<const OutDataMatrixDeriv*>& dataMatInConst)
{
    if(dataMatOut1Const.empty() || dataMatOut2Const.empty() || dataMatInConst.empty() )
        return;

    // Checking the componentState, to trigger a callback if other data fields (specifically
    // d_index1 or d_index2) were changed
    if (this->d_componentState.getValue() != sofa::core::objectmodel::ComponentState::Valid)
        return;

    In1MatrixDeriv& out1 = *dataMatOut1Const[0]->beginEdit(); // constraints on the reference frame 1
    In2MatrixDeriv& out2 = *dataMatOut2Const[0]->beginEdit(); // constraints on the reference frame 2
    const OutMatrixDeriv& in = dataMatInConst[0]->getValue(); // input constraints defined on the mapped frames

    const auto &m1Indices = d_index1.getValue();
    const auto &m2Indices = d_index2.getValue();
    typename OutMatrixDeriv::RowConstIterator rowItEnd = in.end();

    for (typename OutMatrixDeriv::RowConstIterator rowIt = in.begin(); rowIt != rowItEnd; ++rowIt) {
        typename OutMatrixDeriv::ColConstIterator colIt = rowIt.begin();
//        typename OutMatrixDeriv::ColConstIterator colItEnd = rowIt.end();


        typename In1MatrixDeriv::RowIterator o1 = out1.writeLine(rowIt.index()); // we store the constraint number
        typename In2MatrixDeriv::RowIterator o2 = out2.writeLine(rowIt.index());

        int childIndex = colIt.index();

        //We compute the parents indices
        auto parentIndex1 = m1Indices[childIndex];
        auto parentIndex2 = m2Indices[childIndex];

        const OutDeriv valueConst_ = colIt.val();

        // Compute the mapped Constraint on the beam nodes
        Deriv1 direction1;
        In1::setDPos(direction1,-getVCenter(valueConst_));
        In1::setDRot(direction1,-getVOrientation(valueConst_));
        Deriv2 direction2;
        In2::setDPos(direction2,getVCenter(valueConst_));
        In2::setDRot(direction2,getVOrientation(valueConst_));

        if (d_debug.getValue()){
            printf("1. ======================================================================================= \n");
            std::cout << "Constraint " << rowIt.index() << " ==> childIndex: "<< childIndex << std::endl;
            std::cout << "parentIndex1 " << parentIndex1 << " ==> parentIndex2 "<< parentIndex2 << std::endl;
            std::cout << "valueConst_: "<< valueConst_ << std::endl;
            std::cout << "direction1: " << direction1 << std::endl;
            std::cout << "direction2: " << direction2 << std::endl;
        }

        o1.addCol(parentIndex1, direction1);
        o2.addCol(parentIndex2, direction2);
    }
    dataMatOut1Const[0]->endEdit();
    dataMatOut2Const[0]->endEdit();
}


template <class TIn1, class TIn2, class TOut>
int RigidDistanceMapping<TIn1, TIn2, TOut>::computeTransform(Transform &global_H0_local,
                                                     Transform &global_H1_local,
                                                     Transform &local0_H_local1,
                                                     Quat<Real> &local_R_local0,
                                                     const Coord1 &x1, const Coord2 &x2)
{
        /// 1. Get the indices of element and nodes
        // @todo: check if we need to do this every time !

        /// 2. Computes the optional rigid transformation of DOF0_Transform_node0 and DOF1_Transform_node1
        // @todo: This part depend on the previous step, so it should be done in the same loop
        Transform OBJ0_H_local0 = Transform(type::Vec3(0,0,0), Rot::identity());
        Transform OBJ1_H_local1 = Transform(type::Vec3(0,0,0), Rot::identity());
        //getDOFtoLocalTransform(edgeInList, DOF0_H_local0,  DOF1_H_local1);

        /// 3. Computes the transformation global To local for both nodes
        Transform global_H_OBJ0(x1.getCenter(), x1.getOrientation());
        Transform global_H_OBJ1(x2.getCenter(), x2.getOrientation());

        /// - add a optional transformation
        Transform global_H_local0 = global_H_OBJ0*OBJ0_H_local0;
        Transform global_H_local1 = global_H_OBJ1*OBJ1_H_local1;


        /// 4. Compute the local frame
        /// SIMPLIFICATION: local = local0:
        local_R_local0.clear();

        global_H_OBJ0.set(type::Vec3(0,0,0), x1.getOrientation());
        global_H_OBJ1.set(type::Vec3(0,0,0), x2.getOrientation());

        /// - rotation due to the optional transformation
        global_H_local0 = global_H_OBJ0*OBJ0_H_local0;
        global_H_local1 = global_H_OBJ1*OBJ1_H_local1;

        global_H0_local = global_H_local0;
        sofa::type::Quat local0_R_local1 = local0_H_local1.getOrientation();
        Transform local0_HR_local1(type::Vec3(0,0,0), local0_R_local1);

        global_H1_local = global_H_local1 * local0_HR_local1.inversed();

        return 1;
    }


template <class TIn1, class TIn2, class TOut>
int RigidDistanceMapping<TIn1, TIn2, TOut>::computeTransform2(unsigned int edgeInList,
                                                      Transform &global_H_local0,
                                                      Transform &global_H_local1,
                                                      const OutVecCoord &x)
{
        /// 1. Get the indices of element and nodes
        unsigned int node0Idx=0, node1Idx=0;
        /*if ( getNodeIndices( edgeInList,  node0Idx, node1Idx ) == -1)
        {
            dmsg_error() << "[computeTransform2] Error in getNodeIndices(). (Aborting)" ;
            return -1;
        }*/

        /// 2. Computes the optional rigid transformation of DOF0_Transform_node0 and DOF1_Transform_node1
        Transform DOF0_H_local0, DOF1_H_local1;
        getDOFtoLocalTransform(edgeInList, DOF0_H_local0,  DOF1_H_local1);

        /// 3. Computes the transformation global To local for both nodes
        Transform global_H_DOF0(x[node0Idx].getCenter(),x[node0Idx].getOrientation());
        Transform global_H_DOF1(x[node1Idx].getCenter(),x[node1Idx].getOrientation());
        /// - add a optional transformation
        global_H_local0 = global_H_DOF0*DOF0_H_local0;
        global_H_local1 = global_H_DOF1*DOF1_H_local1;

        return 1; /// no error
    }
} // namespace sofa::components::mapping<|MERGE_RESOLUTION|>--- conflicted
+++ resolved
@@ -132,10 +132,6 @@
     for (sofa::Index pid=0; pid<m_minInd; pid++) {
         int tm1 = m1Indices[pid];
         int tm2 = m2Indices[pid];
-<<<<<<< HEAD
-        Vec3 outCenter = in2[tm2].getCenter()-in1[tm1].getCenter();
-        type::Quat outOri = in2[tm2].getOrientation()* in1[tm1].getOrientation().inverse();
-=======
         m_vecH.clear();
         //compute the transformation between the two points
         Transform global_H_local1 = Transform(In1::getCPos(in1[tm1]),In1::getCRot(in1[tm1]));
@@ -148,7 +144,6 @@
         Vec3 outCenter = Object1_H_Object2.getOrigin();
         std::cout << " The center is : " <<  outCenter << std::endl;
         type::Quat outOri = Object1_H_Object2.getOrientation();
->>>>>>> 4fbe34ed
 
         outOri.normalize();
         out[pid] = OutCoord(outCenter,outOri);
