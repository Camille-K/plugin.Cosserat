--- conflicted
+++ resolved
@@ -61,14 +61,9 @@
     , d_color(initData(&d_color, type::Vec4f (1, 0., 1., 0.8) ,"color", "The default beam color"))
     , d_index(initData(&d_index, "index", "if this parameter is false, you draw the beam with color "
                                                           "according to the force apply to each beam"))
-<<<<<<< HEAD
     , l_fromPlasticForceField(initLink("forcefield","Path to the Cosserat force field component in scene"))
-{
-}
-
-=======
 {}
->>>>>>> e3e3e094
+
 
 
 template <class TIn1, class TIn2, class TOut>
@@ -132,11 +127,7 @@
     Transform frame0 = Transform(In2::getCPos(in2[0]),In2::getCRot(in2[0]));
     for(auto i=0; i<sz; i++){
         Transform frame = frame0;
-<<<<<<< HEAD
-        for (unsigned int u = 0; u < m_indicesVectors[i]; u++) {
-=======
         for (auto u = 0; u < m_indicesVectors[i]; u++) {
->>>>>>> e3e3e094
             frame *= m_nodesExponentialSE3Vectors[u];
         }
         frame *= m_framesExponentialSE3Vectors[i];
@@ -228,25 +219,14 @@
     if (!in2_vecDeriv.empty())
         _baseVelocity = in2_vecDeriv[0];
     //convert to Vec6
-<<<<<<< HEAD
     type::Vec6 baseVelocity;
-    for (size_t u=0;u<6;u++) {baseVelocity[u] = _baseVelocity[u];}
+    for (auto u=0; u<6; u++) {baseVelocity[u] = _baseVelocity[u];}
 
     //Apply the local transform i.e from SOFA frame to Frederico frame
     const In2VecCoord& xfrom2Data = m_fromModel2->read(core::ConstVecCoordId::position())->getValue();
-    Transform Tinverse = Transform(xfrom2Data[0].getCenter(),xfrom2Data[0].getOrientation()).inversed();
-    Mat6x6 P = this->build_projector(Tinverse);
+    Transform TInverse = Transform(xfrom2Data[0].getCenter(),xfrom2Data[0].getOrientation()).inversed();
+    Mat6x6 P = this->build_projector(TInverse);
     type::Vec6 baseLocalVelocity = P * baseVelocity;
-=======
-    defaulttype::Vec6 baseVelocity;
-    for (auto u=0; u<6; u++) {baseVelocity[u] = _baseVelocity[u];}
-
-    //Apply the local transform i.e from SOFA frame to Frederico frame
-    const In2VecCoord& xfrom2Data = m_fromModel2->read(core::ConstVecCoordId::position())->getValue();
-    Transform TInverse = Transform(xfrom2Data[0].getCenter(), xfrom2Data[0].getOrientation()).inversed();
-    Mat6x6 P = this->build_projector(TInverse);
-    defaulttype::Vec6 baseLocalVelocity = P * baseVelocity;
->>>>>>> e3e3e094
     m_nodesVelocityVectors.push_back(baseLocalVelocity);
     if(d_debug.getValue())
         std::cout << "Base local Velocity :"<< baseLocalVelocity <<std::endl;
@@ -310,13 +290,8 @@
     out1.resize(x1from.size());
 
     //convert the input from Deriv type to vec6 type, for the purpose of the matrix vector multiplication
-<<<<<<< HEAD
-    for (size_t var = 0; var < in.size(); ++var) {
+    for (auto var = 0; var < in.size(); ++var) {
         type::Vec6 vec;
-=======
-    for (auto var = 0; var < in.size(); ++var) {
-        defaulttype::Vec6 vec;
->>>>>>> e3e3e094
         for(unsigned j = 0; j < 6; j++) vec[j] = in[var][j];
 
         //Convert input from global frame(SOFA) to local frame
@@ -572,7 +547,6 @@
     const In1DataVecCoord* artiData = m_fromModel1->read(core::ConstVecCoordId::position());
     const In1VecCoord xPos = artiData->getValue();
 
-<<<<<<< HEAD
     // Drawing a beam representation to display plastic behaviour
     if (l_fromPlasticForceField)
     {
@@ -596,10 +570,6 @@
     }
 
 
-    //    std::cout << "=============> art :"<< xPos << std::endl;
-
-=======
->>>>>>> e3e3e094
     //Define color map
     Real min = d_min.getValue();
     Real max = d_max.getValue();
@@ -622,50 +592,11 @@
             RGBAColor color =  RGBAColor::fromVec4(_eval(xPos[j][d_deformationAxis.getValue()]));
             vparams->drawTool()->drawLine(positions[i],positions[i+1],color);
         }
-<<<<<<< HEAD
-        //        for (unsigned int i = 0; i<sz; i+=2){
-        //            type::Vector3 P1 = positions[i];
-        //            type::Quat q = xData[i].getOrientation();
-        //            type::Vector3 x,y,z;
-        //            double radius_arrow = 0.1;
-        //            x= q.rotate(type::Vector3(2.0,0,0));
-        //            y= q.rotate(type::Vector3(0,2.0,0));
-        //            z= q.rotate(type::Vector3(0,0,2.0));
-        //
-        //            vparams->drawTool()->drawArrow(P1,(P1 + x)*1.0, radius_arrow, RGBAColor(1.,0.,0.,1.));
-        //            vparams->drawTool()->drawArrow(P1,(P1 + y)*1.0, radius_arrow, RGBAColor(0.,1.,0.,1.));
-        //            vparams->drawTool()->drawArrow(P1,(P1 + z)*1.0, radius_arrow, RGBAColor(0.,0.,1.,1.));
-        //        }
-=======
-
->>>>>>> e3e3e094
+
     }
     glLineWidth(1);
     if (!vparams->displayFlags().getShowMappings())
         if(!d_debug.getValue()) return;
-<<<<<<< HEAD
-//    for (unsigned int i = 0;i < m_vecTransform.size(); i++) {
-//
-//        defaulttype::Quat q = m_vecTransform[i].getOrientation();
-//        q.normalize();
-//
-//        type::Vector3 P1, x,y,z;
-//        P1 = m_vecTransform[i].getCenter();
-//
-//        x= q.rotate(type::Vector3(1.0,0,0));
-//        y= q.rotate(type::Vector3(0,1.0,0));
-//        z= q.rotate(type::Vector3(0,0,1.0));
-//        double radius_arrow = 1.0/2.0;
-//
-//        vparams->drawTool()->drawArrow(P1,(P1 + x)*1.0, radius_arrow, RGBAColor(1.,0.,0.,1.));
-//        vparams->drawTool()->drawArrow(P1,(P1 + y)*1.0, radius_arrow, RGBAColor(0.,1.,0.,1.));
-//        vparams->drawTool()->drawArrow(P1,(P1 + z)*1.0, radius_arrow, RGBAColor(0.,0.,1.,1.));
-//    }
-    //return;
-//    glClearColor(0.0f, 0.0f, 0.0f, 1.0f);
-//    glClear(GL_COLOR_BUFFER_BIT);
-=======
->>>>>>> e3e3e094
     glEnd();
 }
 
