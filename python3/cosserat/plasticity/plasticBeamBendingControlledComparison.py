--- conflicted
+++ resolved
@@ -163,11 +163,7 @@
     hardeningCoefficientList = [hardeningCoeff]*nbBeams
     rateAngularDeformNode.addObject('BeamPlasticLawForceField', name="beamForceField",
                                     crossSectionShape=beamCrossSectionShape,
-<<<<<<< HEAD
-                                    radius=sectionRadius, varianteSections="true",
-=======
                                     radius=sectionRadius, variantSections="true",
->>>>>>> c93abd87
                                     length=beamLengths, poissonRatioList=beamPoissonRatioList,
                                     youngModulusList=beamYoungModulusList,
                                     initialYieldStresses=yieldStressList,
